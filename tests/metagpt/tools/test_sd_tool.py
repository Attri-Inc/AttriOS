# -*- coding: utf-8 -*-
# @Date    : 2023/7/22 02:40
# @Author  : stellahong (stellahong@fuzhi.ai)
#
import os

<<<<<<< HEAD
from metagpt.tools.sd_engine import WORKSPACE_ROOT, SDEngine
=======
from metagpt.config import CONFIG
from metagpt.tools.sd_engine import SDEngine

>>>>>>> 5b5d6d92


def test_sd_engine_init():
    sd_engine = SDEngine()
    assert sd_engine.payload["seed"] == -1


def test_sd_engine_generate_prompt():
    sd_engine = SDEngine()
    sd_engine.construct_payload(prompt="test")
    assert sd_engine.payload["prompt"] == "test"


async def test_sd_engine_run_t2i():
    sd_engine = SDEngine()
    await sd_engine.run_t2i(prompts=["test"])
    img_path = CONFIG.workspace_path / "resources" / "SD_Output" / "output_0.png"
    assert os.path.exists(img_path) == True<|MERGE_RESOLUTION|>--- conflicted
+++ resolved
@@ -4,13 +4,8 @@
 #
 import os
 
-<<<<<<< HEAD
-from metagpt.tools.sd_engine import WORKSPACE_ROOT, SDEngine
-=======
 from metagpt.config import CONFIG
 from metagpt.tools.sd_engine import SDEngine
-
->>>>>>> 5b5d6d92
 
 
 def test_sd_engine_init():
@@ -28,4 +23,4 @@
     sd_engine = SDEngine()
     await sd_engine.run_t2i(prompts=["test"])
     img_path = CONFIG.workspace_path / "resources" / "SD_Output" / "output_0.png"
-    assert os.path.exists(img_path) == True+    assert os.path.exists(img_path)