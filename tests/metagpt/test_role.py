#!/usr/bin/env python
# -*- coding: utf-8 -*-
"""
@Time    : 2023/5/11 14:44
@Author  : alexanderwu
@File    : test_role.py
@Modified By: mashenquan, 2023-11-1. In line with Chapter 2.2.1 and 2.2.2 of RFC 116, introduce unit tests for
            the utilization of the new message distribution feature in message handling.
@Modified By: mashenquan, 2023-11-4. According to the routing feature plan in Chapter 2.2.3.2 of RFC 113, the routing
    functionality is to be consolidated into the `Environment` class.
"""
import uuid

import pytest
from pydantic import BaseModel

from metagpt.actions import Action, ActionOutput
from metagpt.environment import Environment
from metagpt.roles import Role
from metagpt.schema import Message
from metagpt.utils.common import get_class_name


class MockAction(Action):
    async def run(self, messages, *args, **kwargs):
        assert messages
        return ActionOutput(content=messages[-1].content, instruct_content=messages[-1])


class MockRole(Role):
    def __init__(self, name="", profile="", goal="", constraints="", desc=""):
        super().__init__(name=name, profile=profile, goal=goal, constraints=constraints, desc=desc)
        self._init_actions([MockAction()])


@pytest.mark.asyncio
async def test_react():
    class Input(BaseModel):
        name: str
        profile: str
        goal: str
        constraints: str
        desc: str
        subscription: str

    inputs = [
        {
            "name": "A",
            "profile": "Tester",
            "goal": "Test",
            "constraints": "constraints",
            "desc": "desc",
            "subscription": "start",
        }
    ]

    for i in inputs:
        seed = Input(**i)
        role = MockRole(
            name=seed.name, profile=seed.profile, goal=seed.goal, constraints=seed.constraints, desc=seed.desc
        )
        role.subscribe({seed.subscription})
        assert role._rc.watch == set({})
        assert role.name == seed.name
        assert role.profile == seed.profile
        assert role._setting.goal == seed.goal
        assert role._setting.constraints == seed.constraints
        assert role._setting.desc == seed.desc
        assert role.is_idle
        env = Environment()
        env.add_role(role)
        assert env.get_subscription(role) == {seed.subscription}
        env.publish_message(Message(content="test", msg_to=seed.subscription))
        assert not role.is_idle
        while not env.is_idle:
            await env.run()
        assert role.is_idle
        env.publish_message(Message(content="test", cause_by=seed.subscription))
        assert not role.is_idle
        while not env.is_idle:
            await env.run()
        assert role.is_idle
        tag = uuid.uuid4().hex
        role.subscribe({tag})
        assert env.get_subscription(role) == {tag}


@pytest.mark.asyncio
async def test_msg_to():
    m = Message(content="a", send_to=["a", MockRole, Message])
    assert m.send_to == set({"a", get_class_name(MockRole), get_class_name(Message)})

    m = Message(content="a", cause_by=MockAction, send_to={"a", MockRole, Message})
    assert m.send_to == set({"a", get_class_name(MockRole), get_class_name(Message)})

    m = Message(content="a", send_to=("a", MockRole, Message))
    assert m.send_to == set({"a", get_class_name(MockRole), get_class_name(Message)})


<<<<<<< HEAD
if __name__ == "__main__":
    pytest.main([__file__, "-s"])
=======
def test_role_desc():
    i = Role(profile="Sales", desc="Best Seller")
    assert i.profile == "Sales"
    assert i._setting.desc == "Best Seller"
>>>>>>> 84d9f98a
<|MERGE_RESOLUTION|>--- conflicted
+++ resolved
@@ -97,12 +97,6 @@
     assert m.send_to == set({"a", get_class_name(MockRole), get_class_name(Message)})
 
 
-<<<<<<< HEAD
+
 if __name__ == "__main__":
     pytest.main([__file__, "-s"])
-=======
-def test_role_desc():
-    i = Role(profile="Sales", desc="Best Seller")
-    assert i.profile == "Sales"
-    assert i._setting.desc == "Best Seller"
->>>>>>> 84d9f98a
