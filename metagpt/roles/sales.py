#!/usr/bin/env python
# -*- coding: utf-8 -*-
"""
@Time    : 2023/5/25 17:21
@Author  : alexanderwu
@File    : sales.py
"""

from typing import Optional

from metagpt.actions import SearchAndSummarize, UserRequirement
from metagpt.document_store.base_store import BaseStore
from metagpt.roles import Role
from metagpt.tools import SearchEngineType


class Sales(Role):
    name: str = "Xiaomei"
    profile: str = "Retail sales guide"
    desc: str = "I am a sales guide in retail. My name is Xiaomei. I will answer some customer questions next, and I "
    "will answer questions only based on the information in the knowledge base."
    "If I feel that you can't get the answer from the reference material, then I will directly reply that"
    " I don't know, and I won't tell you that this is from the knowledge base,"
    "but pretend to be what I know. Note that each of my replies will be replied in the tone of a "
    "professional guide"
<<<<<<< HEAD
    store: Optional[str] = None
=======

    store: Optional[BaseStore] = None
>>>>>>> f1d46247

    def __init__(self, **kwargs):
        super().__init__(**kwargs)
        self._set_store(self.store)

    def _set_store(self, store):
        if store:
            action = SearchAndSummarize(name="", engine=SearchEngineType.CUSTOM_ENGINE, search_func=store.asearch)
        else:
            action = SearchAndSummarize()
        self._init_actions([action])
        self._watch([UserRequirement])<|MERGE_RESOLUTION|>--- conflicted
+++ resolved
@@ -23,12 +23,8 @@
     " I don't know, and I won't tell you that this is from the knowledge base,"
     "but pretend to be what I know. Note that each of my replies will be replied in the tone of a "
     "professional guide"
-<<<<<<< HEAD
-    store: Optional[str] = None
-=======
 
     store: Optional[BaseStore] = None
->>>>>>> f1d46247
 
     def __init__(self, **kwargs):
         super().__init__(**kwargs)
