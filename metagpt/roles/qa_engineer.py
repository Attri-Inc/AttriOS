--- conflicted
+++ resolved
@@ -55,13 +55,9 @@
             if not filename or "test" in filename:
                 continue
             code_doc = await src_file_repo.get(filename)
-<<<<<<< HEAD
-            test_doc = await self.project_repo.tests.get("test_" + code_doc.filename)
-=======
             if not code_doc:
                 continue
-            test_doc = await tests_file_repo.get("test_" + code_doc.filename)
->>>>>>> 1f7567e3
+            test_doc = await self.project_repo.tests.get("test_" + code_doc.filename)
             if not test_doc:
                 test_doc = Document(
                     root_path=str(self.project_repo.tests.root_path), filename="test_" + code_doc.filename, content=""
