--- conflicted
+++ resolved
@@ -24,11 +24,8 @@
     METAGPT = "metagpt"
     AZURE = "azure"
     OLLAMA = "ollama"
-<<<<<<< HEAD
-=======
     QIANFAN = "qianfan"  # Baidu BCE
     DASHSCOPE = "dashscope"  # Aliyun LingJi DashScope
->>>>>>> 2d17da28
 
     def __missing__(self, key):
         return self.OPENAI
