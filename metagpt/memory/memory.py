#!/usr/bin/env python
# -*- coding: utf-8 -*-
"""
@Time    : 2023/5/20 12:15
@Author  : alexanderwu
@File    : memory.py
@Modified By: mashenquan, 2023-11-1. According to RFC 116: Updated the type of index key.
"""
import copy
from collections import defaultdict
<<<<<<< HEAD
from typing import Iterable, Type, Union, Optional, Set
=======
from typing import Iterable, Type, Union, Optional
>>>>>>> a69be36a
from pathlib import Path
from pydantic import BaseModel, Field
import json

from metagpt.schema import Message
<<<<<<< HEAD
from metagpt.utils.common import any_to_str, any_to_str_set
=======
>>>>>>> a69be36a
from metagpt.utils.utils import read_json_file, write_json_file
from metagpt.utils.utils import import_class


class Memory(BaseModel):
    """The most basic memory: super-memory"""

    storage: list[Message] = Field(default=[])
<<<<<<< HEAD
    index: dict[str, list[Message]] = Field(default_factory=defaultdict(list))
=======
    index: dict[Type[Action], list[Message]] = Field(default_factory=defaultdict(list))
>>>>>>> a69be36a

    def __init__(self, **kwargs):
        index = kwargs.get("index", {})
        new_index = defaultdict(list)
        for action_str, value in index.items():
            action_dict = json.loads(action_str)
            action_class = import_class("Action", "metagpt.actions.action")
            action_obj = action_class.deser_class(action_dict)
            new_index[action_obj] = [Message(**item_dict) for item_dict in value]
        kwargs["index"] = new_index
        super(Memory, self).__init__(**kwargs)
        self.index = new_index

    def dict(self, *args, **kwargs) -> "DictStrAny":
        """ overwrite the `dict` to dump dynamic pydantic model"""
        obj_dict = super(Memory, self).dict(*args, **kwargs)
        new_obj_dict = copy.deepcopy(obj_dict)
        new_obj_dict["index"] = {}
        for action, value in obj_dict["index"].items():
            action_ser = json.dumps(action.ser_class())
            new_obj_dict["index"][action_ser] = value
        return new_obj_dict

    def serialize(self, stg_path: Path):
        """ stg_path = ./storage/team/environment/ or ./storage/team/environment/roles/{role_class}_{role_name}/ """
        memory_path = stg_path.joinpath("memory.json")
        storage = self.dict()
        write_json_file(memory_path, storage)

    @classmethod
    def deserialize(cls, stg_path: Path) -> "Memory":
        """ stg_path = ./storage/team/environment/ or ./storage/team/environment/roles/{role_class}_{role_name}/"""
        memory_path = stg_path.joinpath("memory.json")

        memory_dict = read_json_file(memory_path)
        memory = Memory(**memory_dict)

        return memory

    def add(self, message: Message):
        """Add a new message to storage, while updating the index"""
        if message in self.storage:
            return
        self.storage.append(message)
        if message.cause_by:
            self.index[message.cause_by].append(message)

    def add_batch(self, messages: Iterable[Message]):
        for message in messages:
            self.add(message)

    def get_by_role(self, role: str) -> list[Message]:
        """Return all messages of a specified role"""
        return [message for message in self.storage if message.role == role]

    def get_by_content(self, content: str) -> list[Message]:
        """Return all messages containing a specified content"""
        return [message for message in self.storage if content in message.content]

    def delete_newest(self) -> "Message":
        """ delete the newest message from the storage"""
        if len(self.storage) > 0:
            newest_msg = self.storage.pop()
            if newest_msg.cause_by and newest_msg in self.index[newest_msg.cause_by]:
                self.index[newest_msg.cause_by].remove(newest_msg)
        else:
            newest_msg = None
        return newest_msg

    def delete(self, message: Message):
        """Delete the specified message from storage, while updating the index"""
        self.storage.remove(message)
        if message.cause_by and message in self.index[message.cause_by]:
            self.index[message.cause_by].remove(message)

    def clear(self):
        """Clear storage and index"""
        self.storage = []
        self.index = defaultdict(list)

    def count(self) -> int:
        """Return the number of messages in storage"""
        return len(self.storage)

    def try_remember(self, keyword: str) -> list[Message]:
        """Try to recall all messages containing a specified keyword"""
        return [message for message in self.storage if keyword in message.content]

    def get(self, k=0) -> list[Message]:
        """Return the most recent k memories, return all when k=0"""
        return self.storage[-k:]

    def find_news(self, observed: list[Message], k=0) -> list[Message]:
        """find news (previously unseen messages) from the the most recent k memories, from all memories when k=0"""
        already_observed = self.get(k)
        news: list[Message] = []
        for i in observed:
            if i in already_observed:
                continue
            news.append(i)
        return news

    def get_by_action(self, action) -> list[Message]:
        """Return all messages triggered by a specified Action"""
        index = any_to_str(action)
        return self.index[index]

    def get_by_actions(self, actions: Set) -> list[Message]:
        """Return all messages triggered by specified Actions"""
        rsp = []
        indices = any_to_str_set(actions)
        for action in indices:
            if action not in self.index:
                continue
            rsp += self.index[action]
        return rsp<|MERGE_RESOLUTION|>--- conflicted
+++ resolved
@@ -8,20 +8,14 @@
 """
 import copy
 from collections import defaultdict
-<<<<<<< HEAD
+
 from typing import Iterable, Type, Union, Optional, Set
-=======
-from typing import Iterable, Type, Union, Optional
->>>>>>> a69be36a
 from pathlib import Path
 from pydantic import BaseModel, Field
 import json
 
 from metagpt.schema import Message
-<<<<<<< HEAD
 from metagpt.utils.common import any_to_str, any_to_str_set
-=======
->>>>>>> a69be36a
 from metagpt.utils.utils import read_json_file, write_json_file
 from metagpt.utils.utils import import_class
 
@@ -30,11 +24,7 @@
     """The most basic memory: super-memory"""
 
     storage: list[Message] = Field(default=[])
-<<<<<<< HEAD
     index: dict[str, list[Message]] = Field(default_factory=defaultdict(list))
-=======
-    index: dict[Type[Action], list[Message]] = Field(default_factory=defaultdict(list))
->>>>>>> a69be36a
 
     def __init__(self, **kwargs):
         index = kwargs.get("index", {})
