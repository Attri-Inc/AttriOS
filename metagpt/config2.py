--- conflicted
+++ resolved
@@ -75,12 +75,9 @@
     IFLYTEK_API_KEY: str = ""
     AZURE_TTS_SUBSCRIPTION_KEY: str = ""
     AZURE_TTS_REGION: str = ""
-<<<<<<< HEAD
     mermaid_engine: str = "nodejs"
     OPENAI_VISION_MODEL: str = "gpt-4-vision-preview"
     VISION_MAX_TOKENS: int = 4096
-=======
->>>>>>> a762e020
 
     @classmethod
     def from_home(cls, path):
